package txbuilder

import (
	"math"
	"time"

	"github.com/bytom/errors"
	"github.com/bytom/protocol/bc/types"
)

// NewBuilder return new TemplateBuilder instance
func NewBuilder(maxTime time.Time) *TemplateBuilder {
	return &TemplateBuilder{maxTime: maxTime}
}

// TemplateBuilder is struct of building transactions
type TemplateBuilder struct {
	base                *types.TxData
	inputs              []*types.TxInput
	outputs             []*types.TxOutput
	signingInstructions []*SigningInstruction
	minTime             time.Time
	maxTime             time.Time
	referenceData       []byte
	rollbacks           []func()
	callbacks           []func() error
}

// AddInput add inputs of transactions
<<<<<<< HEAD
func (b *TemplateBuilder) AddInput(in *legacy.TxInput, sigInstruction *SigningInstruction) error {
=======
func (b *TemplateBuilder) AddInput(in *types.TxInput, sigInstruction *SigningInstruction) error {
>>>>>>> cdf125e9
	if !in.IsCoinbase() && in.Amount() > math.MaxInt64 {
		return errors.WithDetailf(ErrBadAmount, "amount %d exceeds maximum value 2^63", in.Amount())
	}
	b.inputs = append(b.inputs, in)
	b.signingInstructions = append(b.signingInstructions, sigInstruction)
	return nil
}

// AddOutput add outputs of transactions
<<<<<<< HEAD
func (b *TemplateBuilder) AddOutput(o *legacy.TxOutput) error {
=======
func (b *TemplateBuilder) AddOutput(o *types.TxOutput) error {
>>>>>>> cdf125e9
	if o.Amount > math.MaxInt64 {
		return errors.WithDetailf(ErrBadAmount, "amount %d exceeds maximum value 2^63", o.Amount)
	}
	b.outputs = append(b.outputs, o)
	return nil
}

// RestrictMinTime set minTime
func (b *TemplateBuilder) RestrictMinTime(t time.Time) {
	if t.After(b.minTime) {
		b.minTime = t
	}
}

// RestrictMaxTime set maxTime
func (b *TemplateBuilder) RestrictMaxTime(t time.Time) {
	if t.Before(b.maxTime) {
		b.maxTime = t
	}
}

// MaxTime return maxTime
func (b *TemplateBuilder) MaxTime() time.Time {
	return b.maxTime
}

// OnRollback registers a function that can be
// used to attempt to undo any side effects of building
// actions. For example, it might cancel any reservations
// reservations that were made on UTXOs in a spend action.
// Rollback is a "best-effort" operation and not guaranteed
// to succeed. Each action's side effects, if any, must be
// designed with this in mind.
func (b *TemplateBuilder) OnRollback(rollbackFn func()) {
	b.rollbacks = append(b.rollbacks, rollbackFn)
}

// OnBuild registers a function that will be run after all
// actions have been successfully built.
func (b *TemplateBuilder) OnBuild(buildFn func() error) {
	b.callbacks = append(b.callbacks, buildFn)
}

func (b *TemplateBuilder) rollback() {
	for _, f := range b.rollbacks {
		f()
	}
}

// Build build transactions with template
<<<<<<< HEAD
func (b *TemplateBuilder) Build() (*Template, *legacy.TxData, error) {
=======
func (b *TemplateBuilder) Build() (*Template, *types.TxData, error) {
>>>>>>> cdf125e9
	// Run any building callbacks.
	for _, cb := range b.callbacks {
		err := cb()
		if err != nil {
			return nil, nil, err
		}
	}

	tpl := &Template{}
	tx := b.base
	if tx == nil {
		tx = &types.TxData{
			Version: 1,
		}
		tpl.Local = true
	}

	// Add all the built outputs.
	tx.Outputs = append(tx.Outputs, b.outputs...)

	// Add all the built inputs and their corresponding signing instructions.
	for i, in := range b.inputs {
		instruction := b.signingInstructions[i]
		instruction.Position = uint32(len(tx.Inputs))

		// Empty signature arrays should be serialized as empty arrays, not null.
		if instruction.WitnessComponents == nil {
			instruction.WitnessComponents = []witnessComponent{}
		}
		tpl.SigningInstructions = append(tpl.SigningInstructions, instruction)
		tx.Inputs = append(tx.Inputs, in)
	}

	txSerialized, err := tx.MarshalText()
	if err != nil {
		return nil, nil, err
	}

	tx.SerializedSize = uint64(len(txSerialized))
	tpl.Transaction = types.NewTx(*tx)
	return tpl, tx, nil
}<|MERGE_RESOLUTION|>--- conflicted
+++ resolved
@@ -27,11 +27,7 @@
 }
 
 // AddInput add inputs of transactions
-<<<<<<< HEAD
-func (b *TemplateBuilder) AddInput(in *legacy.TxInput, sigInstruction *SigningInstruction) error {
-=======
 func (b *TemplateBuilder) AddInput(in *types.TxInput, sigInstruction *SigningInstruction) error {
->>>>>>> cdf125e9
 	if !in.IsCoinbase() && in.Amount() > math.MaxInt64 {
 		return errors.WithDetailf(ErrBadAmount, "amount %d exceeds maximum value 2^63", in.Amount())
 	}
@@ -41,11 +37,7 @@
 }
 
 // AddOutput add outputs of transactions
-<<<<<<< HEAD
-func (b *TemplateBuilder) AddOutput(o *legacy.TxOutput) error {
-=======
 func (b *TemplateBuilder) AddOutput(o *types.TxOutput) error {
->>>>>>> cdf125e9
 	if o.Amount > math.MaxInt64 {
 		return errors.WithDetailf(ErrBadAmount, "amount %d exceeds maximum value 2^63", o.Amount)
 	}
@@ -96,11 +88,7 @@
 }
 
 // Build build transactions with template
-<<<<<<< HEAD
-func (b *TemplateBuilder) Build() (*Template, *legacy.TxData, error) {
-=======
 func (b *TemplateBuilder) Build() (*Template, *types.TxData, error) {
->>>>>>> cdf125e9
 	// Run any building callbacks.
 	for _, cb := range b.callbacks {
 		err := cb()
