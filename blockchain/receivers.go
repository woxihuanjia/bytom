--- conflicted
+++ resolved
@@ -4,21 +4,6 @@
 	"context"
 )
 
-<<<<<<< HEAD
-// POST /create-account-receiver
-func (bcr *BlockchainReactor) createAccountReceiver(ctx context.Context, ins struct {
-	AccountInfo string `json:"account_info"`
-}) Response {
-	receiver, err := bcr.accounts.CreateReceiver(nil, ins.AccountInfo)
-	if err != nil {
-		return NewErrorResponse(err)
-	}
-
-	return NewSuccessResponse(*receiver)
-}
-
-=======
->>>>>>> 6c9a5ee2
 func (bcr *BlockchainReactor) createAccountAddress(ctx context.Context, ins struct {
 	AccountInfo string `json:"account_info"`
 }) Response {
