--- conflicted
+++ resolved
@@ -8,7 +8,6 @@
 	"reflect"
 	"time"
 
-<<<<<<< HEAD
 	"github.com/bytom/blockchain/account"
 	"github.com/bytom/blockchain/asset"
 	"github.com/bytom/blockchain/txbuilder"
@@ -28,7 +27,6 @@
 	"github.com/bytom/types"
 	wire "github.com/tendermint/go-wire"
 	cmn "github.com/tendermint/tmlibs/common"
-=======
 	"github.com/bytom/blockchain/accesstoken"
 	"github.com/bytom/blockchain/account"
 	"github.com/bytom/blockchain/asset"
@@ -49,7 +47,6 @@
 	"github.com/bytom/errors"
 	"github.com/bytom/generated/dashboard"
 	"github.com/bytom/net/http/static"
->>>>>>> ef45a055
 )
 
 const (
@@ -75,7 +72,6 @@
 type BlockchainReactor struct {
 	p2p.BaseReactor
 
-<<<<<<< HEAD
 	chain      *protocol.Chain
 	store      *txdb.Store
 	accounts   *account.Manager
@@ -90,7 +86,6 @@
 	requestsCh chan BlockRequest
 	timeoutsCh chan string
 	submitter  txbuilder.Submitter
-=======
 	chain       *protocol.Chain
 	store       *txdb.Store
 	accounts    *account.Manager
@@ -104,8 +99,6 @@
 	requestsCh  chan BlockRequest
 	timeoutsCh  chan string
 	submitter   txbuilder.Submitter
->>>>>>> ef45a055
-
 	evsw types.EventSwitch
 }
 
@@ -201,15 +194,12 @@
 	m.Handle("/get-transaction-feed", jsonHandler(bcr.getTxFeed))
 	m.Handle("/update-transaction-feed", jsonHandler(bcr.updateTxFeed))
 	m.Handle("/delete-transaction-feed", jsonHandler(bcr.deleteTxFeed))
-<<<<<<< HEAD
 	m.Handle("/list-accounts", jsonHandler(bcr.listAccounts))
 	m.Handle("/list-assets", jsonHandler(bcr.listAssets))
 	m.Handle("/list-transaction-feeds", jsonHandler(bcr.listTxFeeds))
 	m.Handle("/list-transactions", jsonHandler(bcr.listTransactions))
 	m.Handle("/list-balances", jsonHandler(bcr.listBalances))
 	m.Handle("/list-unspent-outputs", jsonHandler(bcr.listUnspentOutputs))
-=======
->>>>>>> ef45a055
 	m.Handle("/", alwaysError(errors.New("not Found")))
 	m.Handle("/info", jsonHandler(bcr.info))
 	m.Handle("/create-block-key", jsonHandler(bcr.createblockkey))
@@ -280,11 +270,8 @@
 	LastPage bool         `json:"last_page"`
 }
 
-<<<<<<< HEAD
 func NewBlockchainReactor(store *txdb.Store, chain *protocol.Chain, txPool *protocol.TxPool, accounts *account.Manager, assets *asset.Registry, fastSync bool) *BlockchainReactor {
-=======
 func NewBlockchainReactor(store *txdb.Store, chain *protocol.Chain, accounts *account.Manager, assets *asset.Registry, fastSync bool) *BlockchainReactor {
->>>>>>> ef45a055
 	requestsCh := make(chan BlockRequest, defaultChannelCapacity)
 	timeoutsCh := make(chan string, defaultChannelCapacity)
 	pool := NewBlockPool(
@@ -292,21 +279,15 @@
 		requestsCh,
 		timeoutsCh,
 	)
-<<<<<<< HEAD
 	mining := cpuminer.NewCPUMiner(chain, txPool)
-=======
->>>>>>> ef45a055
 	bcR := &BlockchainReactor{
 		chain:      chain,
 		store:      store,
 		accounts:   accounts,
 		assets:     assets,
 		pool:       pool,
-<<<<<<< HEAD
 		txPool:     txPool,
 		mining:     mining,
-=======
->>>>>>> ef45a055
 		mux:        http.NewServeMux(),
 		fastSync:   fastSync,
 		requestsCh: requestsCh,
@@ -371,16 +352,13 @@
 	switch msg := msg.(type) {
 	case *bcBlockRequestMessage:
 		// Got a request for a block. Respond with block if we have it.
-<<<<<<< HEAD
 		rawBlock, err := bcR.store.GetRawBlock(msg.Height)
 		//fmt.Printf("sent block %v \n", rawBlock)
 		if err == nil {
 			msg := &bcBlockResponseMessage{RawBlock: rawBlock}
-=======
 		block, _ := bcR.store.GetBlock(msg.Height)
 		if block != nil {
 			msg := &bcBlockResponseMessage{Block: block}
->>>>>>> ef45a055
 			queued := src.TrySend(BlockchainChannel, struct{ BlockchainMessage }{msg})
 			if !queued {
 				// queue is full, just ignore.
@@ -487,17 +465,14 @@
 					fmt.Printf("Failed to apply valid block: %v \n", err)
 					break SYNC_LOOP
 				}
-<<<<<<< HEAD
 				err = bcR.chain.CommitAppliedBlock(nil, block, snap)
 				if err != nil {
 					fmt.Printf("Failed to commit block: %v \n", err)
 					break SYNC_LOOP
 				}
 				bcR.Logger.Info("finish to sync commit block", block)
-=======
 				bcR.pool.PopRequest()
 				bcR.store.SaveBlock(first)
->>>>>>> ef45a055
 			}
 			continue FOR_LOOP
 		case <-bcR.Quit:
@@ -516,7 +491,6 @@
 	return nil
 }
 
-<<<<<<< HEAD
 func (bcR *BlockchainReactor) BroadcastTransaction(tx *legacy.Tx) error {
 	rawTx, err := tx.TxData.MarshalText()
 	if err == nil {
@@ -526,8 +500,6 @@
 	return nil
 }
 
-=======
->>>>>>> ef45a055
 /*
 // SetEventSwitch implements events.Eventable
 func (bcR *BlockchainReactor) SetEventSwitch(evsw types.EventSwitch) {
